--- conflicted
+++ resolved
@@ -19,6 +19,7 @@
         CALLER, CHEATCODE_ADDRESS, CHEATCODE_CONTRACT_HASH, DEFAULT_CREATE2_DEPLOYER,
         DEFAULT_CREATE2_DEPLOYER_CODE, DEFAULT_CREATE2_DEPLOYER_DEPLOYER,
     },
+    debug::DebugArena,
     decode::RevertDecoder,
     utils::StateChangeset,
 };
@@ -44,14 +45,9 @@
 pub mod invariant;
 pub use invariant::InvariantExecutor;
 
-<<<<<<< HEAD
-mod tracing;
-use crate::inspectors::customizable::Customizable;
-pub use tracing::TracingExecutor;
-=======
 mod trace;
 pub use trace::TracingExecutor;
->>>>>>> 8b694bbc
+pub use trace::TracingExecutor;
 
 sol! {
     interface ITest {
@@ -861,21 +857,8 @@
         _ => Bytes::new(),
     };
 
-<<<<<<< HEAD
-    let InspectorData {
-        logs,
-        labels,
-        traces,
-        coverage,
-        debug,
-        cheatcodes,
-        chisel_state,
-        customizable,
-    } = inspector.collect();
-=======
-    let InspectorData { mut logs, labels, traces, coverage, cheatcodes, chisel_state } =
+    let InspectorData { mut logs, labels, traces, coverage, cheatcodes, chisel_state ,customizable} =
         inspector.collect();
->>>>>>> 8b694bbc
 
     if logs.is_empty() {
         logs = exec_logs;
