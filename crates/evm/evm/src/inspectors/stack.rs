--- conflicted
+++ resolved
@@ -2,19 +2,10 @@
     Cheatcodes, CheatsConfig, ChiselState, CoverageCollector, Fuzzer, LogCollector,
     TracingInspector,
 };
-<<<<<<< HEAD
 use crate::inspectors::customizable::Customizable;
-use alloy_primitives::{Address, Bytes, Log, TxKind, U256};
-use foundry_cheatcodes::CheatcodesExecutor;
-use foundry_evm_core::{
-    backend::{update_state, DatabaseExt},
-    InspectorExt,
-};
-=======
 use alloy_primitives::{map::AddressHashMap, Address, Bytes, Log, TxKind, U256};
 use foundry_cheatcodes::{CheatcodesExecutor, Wallets};
 use foundry_evm_core::{backend::DatabaseExt, InspectorExt};
->>>>>>> ce66e14c
 use foundry_evm_coverage::HitMaps;
 use foundry_evm_traces::{SparsedTraceArena, TraceMode};
 use revm::{
@@ -249,7 +240,6 @@
     pub traces: Option<SparsedTraceArena>,
     pub coverage: Option<HitMaps>,
     pub cheatcodes: Option<Cheatcodes>,
-    pub customizable: Option<Customizable>,
     pub chisel_state: Option<(Vec<U256>, Vec<u8>, InstructionResult)>,
 }
 
@@ -291,7 +281,6 @@
     pub log_collector: Option<LogCollector>,
     pub printer: Option<CustomPrintTracer>,
     pub tracer: Option<TracingInspector>,
-    pub customizable: Option<Customizable>,
     pub enable_isolation: bool,
     pub alphanet: bool,
 
@@ -437,10 +426,7 @@
     pub fn collect(self) -> InspectorData {
         let Self {
             mut cheatcodes,
-            inner:
-                InspectorStackInner {
-                    chisel_state, coverage, log_collector, tracer, customizable, ..
-                },
+            inner: InspectorStackInner { chisel_state, coverage, log_collector, tracer, customizable, .. },
         } = self;
 
         let traces = tracer.map(|tracer| tracer.into_traces()).map(|arena| {
@@ -501,13 +487,7 @@
         let result = outcome.result.result;
         call_inspectors!(
             #[ret]
-            [
-                &mut self.customizable,
-                &mut self.fuzzer,
-                &mut self.tracer,
-                &mut self.cheatcodes,
-                &mut self.printer
-            ],
+            [&mut self.customizable, &mut self.fuzzer, &mut self.tracer, &mut self.cheatcodes, &mut self.printer],
             |inspector| {
                 let new_outcome = inspector.call_end(ecx, inputs, outcome.clone());
 
@@ -752,18 +732,6 @@
     }
 }
 
-<<<<<<< HEAD
-impl<'a, DB: DatabaseExt> Inspector<DB> for InspectorStackRefMut<'a> {
-    fn initialize_interp(&mut self, interpreter: &mut Interpreter, ecx: &mut EvmContext<DB>) {
-        call_inspectors_adjust_depth!(
-            [
-                &mut self.customizable,
-                &mut self.coverage,
-                &mut self.tracer,
-                &mut self.cheatcodes,
-                &mut self.printer
-            ],
-=======
 impl Inspector<&mut dyn DatabaseExt> for InspectorStackRefMut<'_> {
     fn initialize_interp(
         &mut self,
@@ -771,8 +739,7 @@
         ecx: &mut EvmContext<&mut dyn DatabaseExt>,
     ) {
         call_inspectors!(
-            [&mut self.coverage, &mut self.tracer, &mut self.cheatcodes, &mut self.printer],
->>>>>>> ce66e14c
+            [&mut self.customizable, &mut self.coverage, &mut self.tracer, &mut self.cheatcodes, &mut self.printer],
             |inspector| inspector.initialize_interp(interpreter, ecx),
         );
     }
@@ -780,7 +747,6 @@
     fn step(&mut self, interpreter: &mut Interpreter, ecx: &mut EvmContext<&mut dyn DatabaseExt>) {
         call_inspectors!(
             [
-                &mut self.customizable,
                 &mut self.fuzzer,
                 &mut self.tracer,
                 &mut self.coverage,
@@ -791,40 +757,17 @@
         );
     }
 
-<<<<<<< HEAD
-    fn step_end(&mut self, interpreter: &mut Interpreter, ecx: &mut EvmContext<DB>) {
-        call_inspectors_adjust_depth!(
-            [
-                &mut self.customizable,
-                &mut self.tracer,
-                &mut self.cheatcodes,
-                &mut self.chisel_state,
-                &mut self.printer
-            ],
-=======
     fn step_end(
         &mut self,
         interpreter: &mut Interpreter,
         ecx: &mut EvmContext<&mut dyn DatabaseExt>,
     ) {
         call_inspectors!(
-            [&mut self.tracer, &mut self.cheatcodes, &mut self.chisel_state, &mut self.printer],
->>>>>>> ce66e14c
+            [&mut self.customizable, &mut self.tracer, &mut self.cheatcodes, &mut self.chisel_state, &mut self.printer],
             |inspector| inspector.step_end(interpreter, ecx),
         );
     }
 
-<<<<<<< HEAD
-    fn log(&mut self, interpreter: &mut Interpreter, ecx: &mut EvmContext<DB>, log: &Log) {
-        call_inspectors_adjust_depth!(
-            [
-                &mut self.customizable,
-                &mut self.tracer,
-                &mut self.log_collector,
-                &mut self.cheatcodes,
-                &mut self.printer
-            ],
-=======
     fn log(
         &mut self,
         interpreter: &mut Interpreter,
@@ -832,8 +775,7 @@
         log: &Log,
     ) {
         call_inspectors!(
-            [&mut self.tracer, &mut self.log_collector, &mut self.cheatcodes, &mut self.printer],
->>>>>>> ce66e14c
+            [&mut self.customizable, &mut self.tracer, &mut self.log_collector, &mut self.cheatcodes, &mut self.printer],
             |inspector| inspector.log(interpreter, ecx, log),
         );
     }
@@ -854,13 +796,7 @@
 
         call_inspectors!(
             #[ret]
-            [
-                &mut self.customizable,
-                &mut self.fuzzer,
-                &mut self.tracer,
-                &mut self.log_collector,
-                &mut self.printer
-            ],
+            [&mut self.customizable, &mut self.fuzzer, &mut self.tracer, &mut self.log_collector, &mut self.printer],
             |inspector| {
                 let mut out = None;
                 if let Some(output) = inspector.call(ecx, call) {
@@ -983,17 +919,7 @@
             return outcome;
         }
 
-<<<<<<< HEAD
-        let result = outcome.result.result;
-
-        call_inspectors_adjust_depth!(
-            #[ret]
-            [&mut self.customizable, &mut self.tracer, &mut self.cheatcodes, &mut self.printer],
-            |inspector| {
-                let new_outcome = inspector.create_end(ecx, call, outcome.clone());
-=======
         let outcome = self.do_create_end(ecx, call, outcome);
->>>>>>> ce66e14c
 
         if ecx.journaled_state.depth == 0 {
             self.top_level_frame_end(ecx, outcome.result.result);
@@ -1060,43 +986,17 @@
 
         let outcome = self.do_eofcreate_end(ecx, call, outcome);
 
-<<<<<<< HEAD
-        call_inspectors_adjust_depth!(
-            #[ret]
-            [&mut self.customizable, &mut self.tracer, &mut self.cheatcodes, &mut self.printer],
-            |inspector| {
-                let new_outcome = inspector.eofcreate_end(ecx, call, outcome.clone());
-
-                // If the inspector returns a different status or a revert with a non-empty message,
-                // we assume it wants to tell us something
-                let different = new_outcome.result.result != result ||
-                    (new_outcome.result.result == InstructionResult::Revert &&
-                        new_outcome.output() != outcome.output());
-                different.then_some(new_outcome)
-            },
-            self,
-            ecx
-        );
-=======
         if ecx.journaled_state.depth == 0 {
             self.top_level_frame_end(ecx, outcome.result.result);
         }
->>>>>>> ce66e14c
 
         outcome
     }
 
     fn selfdestruct(&mut self, contract: Address, target: Address, value: U256) {
-<<<<<<< HEAD
-        call_inspectors!(
-            [&mut self.customizable, &mut self.tracer, &mut self.printer],
-            |inspector| { Inspector::<DB>::selfdestruct(inspector, contract, target, value) }
-        );
-=======
-        call_inspectors!([&mut self.tracer, &mut self.printer], |inspector| {
+        call_inspectors!([&mut self.customizable, &mut self.tracer, &mut self.printer], |inspector| {
             Inspector::<&mut dyn DatabaseExt>::selfdestruct(inspector, contract, target, value)
         });
->>>>>>> ce66e14c
     }
 }
 
