--- conflicted
+++ resolved
@@ -424,18 +424,12 @@
         let result = outcome.result.result;
         call_inspectors_adjust_depth!(
             [
-<<<<<<< HEAD
                 &mut self.customizable,
-=======
->>>>>>> c486fca3
                 &mut self.fuzzer,
                 &mut self.debugger,
                 &mut self.tracer,
                 &mut self.cheatcodes,
-<<<<<<< HEAD
-=======
                 &mut self.printer,
->>>>>>> c486fca3
             ],
             |inspector| {
                 let new_outcome = inspector.call_end(ecx, inputs, outcome.clone());
@@ -612,11 +606,7 @@
     fn initialize_interp(&mut self, interpreter: &mut Interpreter, ecx: &mut EvmContext<&mut DB>) {
         call_inspectors_adjust_depth!(
             #[no_ret]
-<<<<<<< HEAD
-            [&mut self.customizable, &mut self.coverage, &mut self.tracer, &mut self.cheatcodes,],
-=======
-            [&mut self.coverage, &mut self.tracer, &mut self.cheatcodes, &mut self.printer],
->>>>>>> c486fca3
+            [&mut self.customizable, &mut self.coverage, &mut self.tracer, &mut self.cheatcodes, &mut self.printer],
             |inspector| inspector.initialize_interp(interpreter, ecx),
             self,
             ecx
@@ -644,16 +634,7 @@
     fn step_end(&mut self, interpreter: &mut Interpreter, ecx: &mut EvmContext<&mut DB>) {
         call_inspectors_adjust_depth!(
             #[no_ret]
-<<<<<<< HEAD
-            [
-                &mut self.customizable,
-                &mut self.tracer,
-                &mut self.cheatcodes,
-                &mut self.chisel_state,
-            ],
-=======
-            [&mut self.tracer, &mut self.cheatcodes, &mut self.chisel_state, &mut self.printer],
->>>>>>> c486fca3
+            [&mut self.customizable, &mut self.tracer, &mut self.cheatcodes, &mut self.chisel_state, &mut self.printer],
             |inspector| inspector.step_end(interpreter, ecx),
             self,
             ecx
@@ -663,16 +644,7 @@
     fn log(&mut self, ecx: &mut EvmContext<&mut DB>, log: &Log) {
         call_inspectors_adjust_depth!(
             #[no_ret]
-<<<<<<< HEAD
-            [
-                &mut self.customizable,
-                &mut self.tracer,
-                &mut self.log_collector,
-                &mut self.cheatcodes,
-            ],
-=======
-            [&mut self.tracer, &mut self.log_collector, &mut self.cheatcodes, &mut self.printer],
->>>>>>> c486fca3
+            [&mut self.customizable, &mut self.tracer, &mut self.log_collector, &mut self.cheatcodes, &mut self.printer],
             |inspector| inspector.log(ecx, log),
             self,
             ecx
@@ -809,11 +781,7 @@
         let result = outcome.result.result;
 
         call_inspectors_adjust_depth!(
-<<<<<<< HEAD
-            [&mut self.customizable, &mut self.debugger, &mut self.tracer, &mut self.cheatcodes],
-=======
-            [&mut self.debugger, &mut self.tracer, &mut self.cheatcodes, &mut self.printer],
->>>>>>> c486fca3
+            [&mut self.customizable, &mut self.debugger, &mut self.tracer, &mut self.cheatcodes, &mut self.printer],
             |inspector| {
                 let new_outcome = inspector.create_end(ecx, call, outcome.clone());
 
@@ -832,11 +800,7 @@
     }
 
     fn selfdestruct(&mut self, contract: Address, target: Address, value: U256) {
-<<<<<<< HEAD
-        call_inspectors!([&mut self.customizable, &mut self.tracer], |inspector| {
-=======
-        call_inspectors!([&mut self.tracer, &mut self.printer], |inspector| {
->>>>>>> c486fca3
+        call_inspectors!([&mut self.customizable, &mut self.tracer, &mut self.printer], |inspector| {
             Inspector::<DB>::selfdestruct(inspector, contract, target, value)
         });
     }
