--- conflicted
+++ resolved
@@ -437,13 +437,8 @@
     #[inline]
     pub fn collect(self) -> InspectorData {
         let Self {
-<<<<<<< HEAD
-            cheatcodes,
-            inner: InspectorStackInner { chisel_state, coverage, log_collector, tracer, customizable, .. },
-=======
             mut cheatcodes,
             inner: InspectorStackInner { chisel_state, coverage, log_collector, tracer, .. },
->>>>>>> a592f7a9
         } = self;
 
         let traces = tracer.map(|tracer| tracer.into_traces()).map(|arena| {
@@ -680,17 +675,7 @@
 
     fn step_end(&mut self, interpreter: &mut Interpreter, ecx: &mut EvmContext<DB>) {
         call_inspectors_adjust_depth!(
-<<<<<<< HEAD
-            [
-                &mut self.customizable,
-                &mut self.tracer,
-                &mut self.cheatcodes,
-                &mut self.chisel_state,
-                &mut self.printer
-            ],
-=======
-            [&mut self.tracer, &mut self.cheatcodes, &mut self.chisel_state, &mut self.printer],
->>>>>>> a592f7a9
+            [&mut self.customizable, &mut self.tracer, &mut self.cheatcodes, &mut self.chisel_state, &mut self.printer],
             |inspector| inspector.step_end(interpreter, ecx),
             self,
             ecx
@@ -699,12 +684,7 @@
 
     fn log(&mut self, interpreter: &mut Interpreter, ecx: &mut EvmContext<DB>, log: &Log) {
         call_inspectors_adjust_depth!(
-            [
-                &mut self.customizable,
-                &mut self.tracer,
-                &mut self.log_collector,
-                &mut self.cheatcodes,
-                &mut self.printer],
+            [&mut self.customizable, &mut self.tracer, &mut self.log_collector, &mut self.cheatcodes, &mut self.printer],
             |inspector| inspector.log(interpreter, ecx, log),
             self,
             ecx
@@ -719,13 +699,7 @@
 
         call_inspectors_adjust_depth!(
             #[ret]
-            [
-                &mut self.customizable,
-                &mut self.fuzzer,
-                &mut self.tracer,
-                &mut self.log_collector,
-                &mut self.printer
-            ],
+            [&mut self.customizable, &mut self.fuzzer, &mut self.tracer, &mut self.log_collector, &mut self.printer],
             |inspector| {
                 let mut out = None;
                 if let Some(output) = inspector.call(ecx, call) {
@@ -954,10 +928,9 @@
     }
 
     fn selfdestruct(&mut self, contract: Address, target: Address, value: U256) {
-        call_inspectors!(
-            [&mut self.customizable, &mut self.tracer, &mut self.printer],
-            |inspector| { Inspector::<DB>::selfdestruct(inspector, contract, target, value) }
-        );
+        call_inspectors!([&mut self.customizable, &mut self.tracer, &mut self.printer], |inspector| {
+            Inspector::<DB>::selfdestruct(inspector, contract, target, value)
+        });
     }
 }
 
