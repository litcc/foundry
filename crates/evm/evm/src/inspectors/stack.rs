use super::{
    Cheatcodes, CheatsConfig, ChiselState, CoverageCollector, Fuzzer, LogCollector,
    StackSnapshotType, TracingInspector, TracingInspectorConfig,
};
<<<<<<< HEAD
use crate::inspectors::customizable::Customizable;
use alloy_primitives::{Address, Bytes, Log, U256};
=======
use alloy_primitives::{Address, Bytes, Log, TxKind, U256};
use foundry_cheatcodes::CheatcodesExecutor;
>>>>>>> 8b694bbc
use foundry_evm_core::{
    backend::{update_state, DatabaseExt},
    InspectorExt,
};
use foundry_evm_coverage::HitMaps;
use foundry_evm_traces::CallTraceArena;
use revm::{
    inspectors::CustomPrintTracer,
    interpreter::{
        CallInputs, CallOutcome, CallScheme, CreateInputs, CreateOutcome, EOFCreateInputs,
        EOFCreateKind, Gas, InstructionResult, Interpreter, InterpreterResult,
    },
    primitives::{
        BlockEnv, CreateScheme, Env, EnvWithHandlerCfg, ExecutionResult, Output, TransactTo,
    },
    EvmContext, Inspector,
};
use std::{
    collections::HashMap,
    ops::{Deref, DerefMut},
    sync::Arc,
};

#[derive(Clone, Debug, Default)]
#[must_use = "builders do nothing unless you call `build` on them"]
pub struct InspectorStackBuilder {
    /// The block environment.
    ///
    /// Used in the cheatcode handler to overwrite the block environment separately from the
    /// execution block environment.
    pub block: Option<BlockEnv>,
    /// The gas price.
    ///
    /// Used in the cheatcode handler to overwrite the gas price separately from the gas price
    /// in the execution environment.
    pub gas_price: Option<U256>,
    /// The cheatcodes config.
    pub cheatcodes: Option<Arc<CheatsConfig>>,
    /// The fuzzer inspector and its state, if it exists.
    pub fuzzer: Option<Fuzzer>,
    /// Whether to enable tracing.
    pub trace: Option<bool>,
    /// Whether to enable debug traces.
    pub debug: Option<bool>,
    /// Whether logs should be collected.
    pub logs: Option<bool>,
    /// Whether coverage info should be collected.
    pub coverage: Option<bool>,
    /// Whether to print all opcode traces into the console. Useful for debugging the EVM.
    pub print: Option<bool>,
    /// The chisel state inspector.
    pub chisel_state: Option<usize>,
    /// Whether to enable call isolation.
    /// In isolation mode all top-level calls are executed as a separate transaction in a separate
    /// EVM context, enabling more precise gas accounting and transaction state changes.
    pub enable_isolation: bool,
}

impl InspectorStackBuilder {
    /// Create a new inspector stack builder.
    #[inline]
    pub fn new() -> Self {
        Self::default()
    }

    /// Set the block environment.
    #[inline]
    pub fn block(mut self, block: BlockEnv) -> Self {
        self.block = Some(block);
        self
    }

    /// Set the gas price.
    #[inline]
    pub fn gas_price(mut self, gas_price: U256) -> Self {
        self.gas_price = Some(gas_price);
        self
    }

    /// Enable cheatcodes with the given config.
    #[inline]
    pub fn cheatcodes(mut self, config: Arc<CheatsConfig>) -> Self {
        self.cheatcodes = Some(config);
        self
    }

    /// Set the fuzzer inspector.
    #[inline]
    pub fn fuzzer(mut self, fuzzer: Fuzzer) -> Self {
        self.fuzzer = Some(fuzzer);
        self
    }

    /// Set the Chisel inspector.
    #[inline]
    pub fn chisel_state(mut self, final_pc: usize) -> Self {
        self.chisel_state = Some(final_pc);
        self
    }

    /// Set whether to collect logs.
    #[inline]
    pub fn logs(mut self, yes: bool) -> Self {
        self.logs = Some(yes);
        self
    }

    /// Set whether to collect coverage information.
    #[inline]
    pub fn coverage(mut self, yes: bool) -> Self {
        self.coverage = Some(yes);
        self
    }

    /// Set whether to enable the debugger.
    #[inline]
    pub fn debug(mut self, yes: bool) -> Self {
        self.debug = Some(yes);
        self
    }

    /// Set whether to enable the trace printer.
    #[inline]
    pub fn print(mut self, yes: bool) -> Self {
        self.print = Some(yes);
        self
    }

    /// Set whether to enable the tracer.
    #[inline]
    pub fn trace(mut self, yes: bool) -> Self {
        self.trace = Some(yes);
        self
    }

    /// Set whether to enable the call isolation.
    /// For description of call isolation, see [`InspectorStack::enable_isolation`].
    #[inline]
    pub fn enable_isolation(mut self, yes: bool) -> Self {
        self.enable_isolation = yes;
        self
    }

    /// Builds the stack of inspectors to use when transacting/committing on the EVM.
    pub fn build(self) -> InspectorStack {
        let Self {
            block,
            gas_price,
            cheatcodes,
            fuzzer,
            trace,
            debug,
            logs,
            coverage,
            print,
            chisel_state,
            enable_isolation,
        } = self;
        let mut stack = InspectorStack::new();

        // inspectors
        if let Some(config) = cheatcodes {
            stack.set_cheatcodes(Cheatcodes::new(config));
        }
        if let Some(fuzzer) = fuzzer {
            stack.set_fuzzer(fuzzer);
        }
        if let Some(chisel_state) = chisel_state {
            stack.set_chisel(chisel_state);
        }
        stack.collect_coverage(coverage.unwrap_or(false));
        stack.collect_logs(logs.unwrap_or(true));
        stack.print(print.unwrap_or(false));
        stack.tracing(trace.unwrap_or(false), debug.unwrap_or(false));

        stack.enable_isolation(enable_isolation);

        // environment, must come after all of the inspectors
        if let Some(block) = block {
            stack.set_block(&block);
        }
        if let Some(gas_price) = gas_price {
            stack.set_gas_price(gas_price);
        }

        stack
    }
}

/// Helper macro to call the same method on multiple inspectors without resorting to dynamic
/// dispatch.
#[macro_export]
macro_rules! call_inspectors {
    ([$($inspector:expr),+ $(,)?], |$id:ident $(,)?| $call:expr $(,)?) => {
        $(
            if let Some($id) = $inspector {
                ({ #[inline(always)] #[cold] || $call })();
            }
        )+
    };
    (#[ret] [$($inspector:expr),+ $(,)?], |$id:ident $(,)?| $call:expr $(,)?) => {
        $(
            if let Some($id) = $inspector {
                if let Some(result) = ({ #[inline(always)] #[cold] || $call })() {
                    return result;
                }
            }
        )+
    };
}

/// Same as [`call_inspectors!`], but with depth adjustment for isolated execution.
macro_rules! call_inspectors_adjust_depth {
    ([$($inspector:expr),+ $(,)?], |$id:ident $(,)?| $call:expr, $self:ident, $data:ident $(,)?) => {
        $data.journaled_state.depth += $self.in_inner_context as usize;
        call_inspectors!([$($inspector),+], |$id| $call);
        $data.journaled_state.depth -= $self.in_inner_context as usize;
    };
    (#[ret] [$($inspector:expr),+ $(,)?], |$id:ident $(,)?| $call:expr, $self:ident, $data:ident $(,)?) => {
        $data.journaled_state.depth += $self.in_inner_context as usize;
        $(
            if let Some($id) = $inspector {
                if let Some(result) = ({ #[inline(always)] #[cold] || $call })() {
                    $data.journaled_state.depth -= $self.in_inner_context as usize;
                    return result;
                }
            }
        )+
        $data.journaled_state.depth -= $self.in_inner_context as usize;
    };
}

/// The collected results of [`InspectorStack`].
pub struct InspectorData {
    pub logs: Vec<Log>,
    pub labels: HashMap<Address, String>,
    pub traces: Option<CallTraceArena>,
    pub coverage: Option<HitMaps>,
    pub cheatcodes: Option<Cheatcodes>,
    pub customizable: Option<Customizable>,
    pub chisel_state: Option<(Vec<U256>, Vec<u8>, InstructionResult)>,
}

/// Contains data about the state of outer/main EVM which created and invoked the inner EVM context.
/// Used to adjust EVM state while in inner context.
///
/// We need this to avoid breaking changes due to EVM behavior differences in isolated vs
/// non-isolated mode. For descriptions and workarounds for those changes see: <https://github.com/foundry-rs/foundry/pull/7186#issuecomment-1959102195>
#[derive(Debug, Clone)]
pub struct InnerContextData {
    /// The sender of the inner EVM context.
    /// It is also an origin of the transaction that created the inner EVM context.
    sender: Address,
    /// Nonce of the sender before invocation of the inner EVM context.
    original_sender_nonce: u64,
    /// Origin of the transaction in the outer EVM context.
    original_origin: Address,
    /// Whether the inner context was created by a CREATE transaction.
    is_create: bool,
}

/// An inspector that calls multiple inspectors in sequence.
///
/// If a call to an inspector returns a value other than [InstructionResult::Continue] (or
/// equivalent) the remaining inspectors are not called.
///
/// Stack is divided into [Cheatcodes] and `InspectorStackInner`. This is done to allow assembling
/// `InspectorStackRefMut` inside [Cheatcodes] to allow usage of it as [revm::Inspector]. This gives
/// us ability to create and execute separate EVM frames from inside cheatcodes while still having
/// access to entire stack of inspectors and correctly handling traces, logs, debugging info
/// collection, etc.
#[derive(Clone, Debug, Default)]
pub struct InspectorStack {
    pub cheatcodes: Option<Cheatcodes>,
    pub inner: InspectorStackInner,
}

/// All used inpectors besides [Cheatcodes].
///
/// See [`InspectorStack`].
#[derive(Default, Clone, Debug)]
pub struct InspectorStackInner {
    pub chisel_state: Option<ChiselState>,
    pub coverage: Option<CoverageCollector>,
    pub fuzzer: Option<Fuzzer>,
    pub log_collector: Option<LogCollector>,
    pub printer: Option<CustomPrintTracer>,
    pub tracer: Option<TracingInspector>,
    pub customizable: Option<Customizable>,
    pub enable_isolation: bool,

    /// Flag marking if we are in the inner EVM context.
    pub in_inner_context: bool,
    pub inner_context_data: Option<InnerContextData>,
}

/// Struct keeping mutable references to both parts of [InspectorStack] and implementing
/// [revm::Inspector]. This struct can be obtained via [InspectorStack::as_mut] or via
/// [CheatcodesExecutor::get_inspector] method implemented for [InspectorStackInner].
pub struct InspectorStackRefMut<'a> {
    pub cheatcodes: Option<&'a mut Cheatcodes>,
    pub inner: &'a mut InspectorStackInner,
}

impl CheatcodesExecutor for InspectorStackInner {
    fn get_inspector<'a, DB: DatabaseExt>(
        &'a mut self,
        cheats: &'a mut Cheatcodes,
    ) -> impl InspectorExt<DB> + 'a {
        InspectorStackRefMut { cheatcodes: Some(cheats), inner: self }
    }
}

impl InspectorStack {
    /// Creates a new inspector stack.
    ///
    /// Note that the stack is empty by default, and you must add inspectors to it.
    /// This is done by calling the `set_*` methods on the stack directly, or by building the stack
    /// with [`InspectorStack`].
    #[inline]
    pub fn new() -> Self {
        Self::default()
    }

    /// Logs the status of the inspectors.
    pub fn log_status(&self) {
        trace!(enabled=%{
            let mut enabled = Vec::with_capacity(16);
            macro_rules! push {
                ($($id:ident),* $(,)?) => {
                    $(
                        if self.$id.is_some() {
                            enabled.push(stringify!($id));
                        }
                    )*
                };
            }
            push!(cheatcodes, chisel_state, coverage, fuzzer, log_collector, printer, tracer);
            if self.enable_isolation {
                enabled.push("isolation");
            }
            format!("[{}]", enabled.join(", "))
        });
    }

    /// Set variables from an environment for the relevant inspectors.
    #[inline]
    pub fn set_env(&mut self, env: &Env) {
        self.set_block(&env.block);
        self.set_gas_price(env.tx.gas_price);
    }

    /// Sets the block for the relevant inspectors.
    #[inline]
    pub fn set_block(&mut self, block: &BlockEnv) {
        if let Some(cheatcodes) = &mut self.cheatcodes {
            cheatcodes.block = Some(block.clone());
        }
    }

    /// Sets the gas price for the relevant inspectors.
    #[inline]
    pub fn set_gas_price(&mut self, gas_price: U256) {
        if let Some(cheatcodes) = &mut self.cheatcodes {
            cheatcodes.gas_price = Some(gas_price);
        }
    }

    /// Set the cheatcodes inspector.
    #[inline]
    pub fn set_cheatcodes(&mut self, cheatcodes: Cheatcodes) {
        self.cheatcodes = Some(cheatcodes);
    }

    /// Set the fuzzer inspector.
    #[inline]
    pub fn set_fuzzer(&mut self, fuzzer: Fuzzer) {
        self.fuzzer = Some(fuzzer);
    }

    /// Set the Chisel inspector.
    #[inline]
    pub fn set_chisel(&mut self, final_pc: usize) {
        self.chisel_state = Some(ChiselState::new(final_pc));
    }

    /// Set whether to enable the coverage collector.
    #[inline]
    pub fn collect_coverage(&mut self, yes: bool) {
        self.coverage = yes.then(Default::default);
    }

    /// Set whether to enable call isolation.
    #[inline]
    pub fn enable_isolation(&mut self, yes: bool) {
        self.enable_isolation = yes;
    }

    /// Set whether to enable the log collector.
    #[inline]
    pub fn collect_logs(&mut self, yes: bool) {
        self.log_collector = yes.then(Default::default);
    }

    /// Set whether to enable the trace printer.
    #[inline]
    pub fn print(&mut self, yes: bool) {
        self.printer = yes.then(Default::default);
    }

    /// Set whether to enable the tracer.
    #[inline]
    pub fn tracing(&mut self, yes: bool, debug: bool) {
        if !yes {
            self.tracer = None;
            return;
        }
        *self.tracer.get_or_insert_with(Default::default).config_mut() = TracingInspectorConfig {
            record_steps: debug,
            record_memory_snapshots: debug,
            record_stack_snapshots: if debug {
                StackSnapshotType::Full
            } else {
                StackSnapshotType::None
            },
            record_state_diff: false,
            exclude_precompile_calls: false,
            record_logs: true,
            record_opcodes_filter: None,
            record_returndata_snapshots: debug,
        };
    }

    /// Collects all the data gathered during inspection into a single struct.
    #[inline]
    pub fn collect(self) -> InspectorData {
        let Self {
            cheatcodes,
            inner: InspectorStackInner { chisel_state, coverage, log_collector, tracer, .. },
        } = self;

        InspectorData {
            logs: log_collector.map(|logs| logs.logs).unwrap_or_default(),
            labels: cheatcodes
                .as_ref()
                .map(|cheatcodes| cheatcodes.labels.clone())
                .unwrap_or_default(),
<<<<<<< HEAD
            traces: self.tracer.map(|tracer| tracer.get_traces().clone()),
            debug: self.debugger.map(|debugger| debugger.arena),
            coverage: self.coverage.map(|coverage| coverage.maps),
            cheatcodes: self.cheatcodes,
            customizable: self.customizable,
            chisel_state: self.chisel_state.and_then(|state| state.state),
=======
            traces: tracer.map(|tracer| tracer.into_traces()),
            coverage: coverage.map(|coverage| coverage.maps),
            cheatcodes,
            chisel_state: chisel_state.and_then(|state| state.state),
        }
    }

    #[inline(always)]
    fn as_mut(&mut self) -> InspectorStackRefMut<'_> {
        InspectorStackRefMut { cheatcodes: self.cheatcodes.as_mut(), inner: &mut self.inner }
    }
}

impl<'a> InspectorStackRefMut<'a> {
    /// Adjusts the EVM data for the inner EVM context.
    /// Should be called on the top-level call of inner context (depth == 0 &&
    /// self.in_inner_context) Decreases sender nonce for CALLs to keep backwards compatibility
    /// Updates tx.origin to the value before entering inner context
    fn adjust_evm_data_for_inner_context<DB: DatabaseExt>(&mut self, ecx: &mut EvmContext<DB>) {
        let inner_context_data =
            self.inner_context_data.as_ref().expect("should be called in inner context");
        let sender_acc = ecx
            .journaled_state
            .state
            .get_mut(&inner_context_data.sender)
            .expect("failed to load sender");
        if !inner_context_data.is_create {
            sender_acc.info.nonce = inner_context_data.original_sender_nonce;
>>>>>>> 8b694bbc
        }
        ecx.env.tx.caller = inner_context_data.original_origin;
    }

    fn do_call_end<DB: DatabaseExt>(
        &mut self,
        ecx: &mut EvmContext<DB>,
        inputs: &CallInputs,
        outcome: CallOutcome,
    ) -> CallOutcome {
        let result = outcome.result.result;
        call_inspectors_adjust_depth!(
<<<<<<< HEAD
            [
                &mut self.customizable,
                &mut self.fuzzer,
                &mut self.debugger,
                &mut self.tracer,
                &mut self.cheatcodes,
                &mut self.printer,
            ],
=======
            #[ret]
            [&mut self.fuzzer, &mut self.tracer, &mut self.cheatcodes, &mut self.printer],
>>>>>>> 8b694bbc
            |inspector| {
                let new_outcome = inspector.call_end(ecx, inputs, outcome.clone());

                // If the inspector returns a different status or a revert with a non-empty message,
                // we assume it wants to tell us something
                let different = new_outcome.result.result != result ||
                    (new_outcome.result.result == InstructionResult::Revert &&
                        new_outcome.output() != outcome.output());
                different.then_some(new_outcome)
            },
            self,
            ecx
        );

        outcome
    }

    fn transact_inner<DB: DatabaseExt>(
        &mut self,
        ecx: &mut EvmContext<DB>,
        transact_to: TransactTo,
        caller: Address,
        input: Bytes,
        gas_limit: u64,
        value: U256,
    ) -> (InterpreterResult, Option<Address>) {
        let ecx = &mut ecx.inner;

        ecx.db.commit(ecx.journaled_state.state.clone());

        let nonce = ecx
            .journaled_state
            .load_account(caller, &mut ecx.db)
            .expect("failed to load caller")
            .0
            .info
            .nonce;

        let cached_env = ecx.env.clone();

        ecx.env.block.basefee = U256::ZERO;
        ecx.env.tx.caller = caller;
        ecx.env.tx.transact_to = transact_to;
        ecx.env.tx.data = input;
        ecx.env.tx.value = value;
        ecx.env.tx.nonce = Some(nonce);
        // Add 21000 to the gas limit to account for the base cost of transaction.
        ecx.env.tx.gas_limit = gas_limit + 21000;
        // If we haven't disabled gas limit checks, ensure that transaction gas limit will not
        // exceed block gas limit.
        if !ecx.env.cfg.disable_block_gas_limit {
            ecx.env.tx.gas_limit =
                std::cmp::min(ecx.env.tx.gas_limit, ecx.env.block.gas_limit.to());
        }
        ecx.env.tx.gas_price = U256::ZERO;

        self.inner_context_data = Some(InnerContextData {
            sender: ecx.env.tx.caller,
            original_origin: cached_env.tx.caller,
            original_sender_nonce: nonce,
            is_create: matches!(transact_to, TxKind::Create),
        });
        self.in_inner_context = true;

        let env = EnvWithHandlerCfg::new_with_spec_id(ecx.env.clone(), ecx.spec_id());
        let res = {
            let mut evm = crate::utils::new_evm_with_inspector(
                &mut ecx.db as &mut dyn DatabaseExt,
                env,
                &mut *self,
            );
            let res = evm.transact();

            // need to reset the env in case it was modified via cheatcodes during execution
            ecx.env = evm.context.evm.inner.env;
            res
        };

        self.in_inner_context = false;
        self.inner_context_data = None;

        ecx.env.tx = cached_env.tx;
        ecx.env.block.basefee = cached_env.block.basefee;

        let mut gas = Gas::new(gas_limit);

        let Ok(mut res) = res else {
            // Should we match, encode and propagate error as a revert reason?
            let result =
                InterpreterResult { result: InstructionResult::Revert, output: Bytes::new(), gas };
            return (result, None)
        };

        // Commit changes after transaction
        ecx.db.commit(res.state.clone());

        // Update both states with new DB data after commit.
        if let Err(e) = update_state(&mut ecx.journaled_state.state, &mut ecx.db, None) {
            let res = InterpreterResult {
                result: InstructionResult::Revert,
                output: Bytes::from(e.to_string()),
                gas,
            };
            return (res, None)
        }
        if let Err(e) = update_state(&mut res.state, &mut ecx.db, None) {
            let res = InterpreterResult {
                result: InstructionResult::Revert,
                output: Bytes::from(e.to_string()),
                gas,
            };
            return (res, None)
        }

        // Merge transaction journal into the active journal.
        for (addr, acc) in res.state {
            if let Some(acc_mut) = ecx.journaled_state.state.get_mut(&addr) {
                acc_mut.status |= acc.status;
                for (key, val) in acc.storage {
                    acc_mut.storage.entry(key).or_insert(val);
                }
            } else {
                ecx.journaled_state.state.insert(addr, acc);
            }
        }

        let (result, address, output) = match res.result {
            ExecutionResult::Success { reason, gas_used, gas_refunded, logs: _, output } => {
                gas.set_refund(gas_refunded as i64);
                let _ = gas.record_cost(gas_used);
                let address = match output {
                    Output::Create(_, address) => address,
                    Output::Call(_) => None,
                };
                (reason.into(), address, output.into_data())
            }
            ExecutionResult::Halt { reason, gas_used } => {
                let _ = gas.record_cost(gas_used);
                (reason.into(), None, Bytes::new())
            }
            ExecutionResult::Revert { gas_used, output } => {
                let _ = gas.record_cost(gas_used);
                (InstructionResult::Revert, None, output)
            }
        };
        (InterpreterResult { result, output, gas }, address)
    }
}

impl<'a, DB: DatabaseExt> Inspector<DB> for InspectorStackRefMut<'a> {
    fn initialize_interp(&mut self, interpreter: &mut Interpreter, ecx: &mut EvmContext<DB>) {
        call_inspectors_adjust_depth!(
<<<<<<< HEAD
            #[no_ret]
            [&mut self.customizable, &mut self.coverage, &mut self.tracer, &mut self.cheatcodes, &mut self.printer],
=======
            [&mut self.coverage, &mut self.tracer, &mut self.cheatcodes, &mut self.printer],
>>>>>>> 8b694bbc
            |inspector| inspector.initialize_interp(interpreter, ecx),
            self,
            ecx
        );
    }

    fn step(&mut self, interpreter: &mut Interpreter, ecx: &mut EvmContext<DB>) {
        call_inspectors_adjust_depth!(
            [
                &mut self.customizable,
                &mut self.fuzzer,
                &mut self.tracer,
                &mut self.coverage,
                &mut self.cheatcodes,
                &mut self.printer,
            ],
            |inspector| inspector.step(interpreter, ecx),
            self,
            ecx
        );
    }

    fn step_end(&mut self, interpreter: &mut Interpreter, ecx: &mut EvmContext<DB>) {
        call_inspectors_adjust_depth!(
<<<<<<< HEAD
            #[no_ret]
            [&mut self.customizable, &mut self.tracer, &mut self.cheatcodes, &mut self.chisel_state, &mut self.printer],
=======
            [&mut self.tracer, &mut self.chisel_state, &mut self.printer],
>>>>>>> 8b694bbc
            |inspector| inspector.step_end(interpreter, ecx),
            self,
            ecx
        );
    }

    fn log(&mut self, ecx: &mut EvmContext<DB>, log: &Log) {
        call_inspectors_adjust_depth!(
<<<<<<< HEAD
            #[no_ret]
            [&mut self.customizable, &mut self.tracer, &mut self.log_collector, &mut self.cheatcodes, &mut self.printer],
=======
            [&mut self.tracer, &mut self.log_collector, &mut self.cheatcodes, &mut self.printer],
>>>>>>> 8b694bbc
            |inspector| inspector.log(ecx, log),
            self,
            ecx
        );
    }

    fn call(&mut self, ecx: &mut EvmContext<DB>, call: &mut CallInputs) -> Option<CallOutcome> {
        if self.in_inner_context && ecx.journaled_state.depth == 0 {
            self.adjust_evm_data_for_inner_context(ecx);
            return None;
        }

        call_inspectors_adjust_depth!(
<<<<<<< HEAD
            [
                &mut self.customizable,
                &mut self.fuzzer,
                &mut self.debugger,
                &mut self.tracer,
                &mut self.log_collector,
                &mut self.cheatcodes,
                &mut self.printer,
            ],
=======
            #[ret]
            [&mut self.fuzzer, &mut self.tracer, &mut self.log_collector, &mut self.printer],
>>>>>>> 8b694bbc
            |inspector| {
                let mut out = None;
                if let Some(output) = inspector.call(ecx, call) {
                    if output.result.result != InstructionResult::Continue {
                        out = Some(Some(output));
                    }
                }
                out
            },
            self,
            ecx
        );

        ecx.journaled_state.depth += self.in_inner_context as usize;
        if let Some(cheatcodes) = self.cheatcodes.as_deref_mut() {
            if let Some(output) = cheatcodes.call_with_executor(ecx, call, self.inner) {
                if output.result.result != InstructionResult::Continue {
                    ecx.journaled_state.depth -= self.in_inner_context as usize;
                    return Some(output)
                }
            }
        }
        ecx.journaled_state.depth -= self.in_inner_context as usize;

        if self.enable_isolation &&
            call.scheme == CallScheme::Call &&
            !self.in_inner_context &&
            ecx.journaled_state.depth == 1
        {
            let (result, _) = self.transact_inner(
                ecx,
                TxKind::Call(call.target_address),
                call.caller,
                call.input.clone(),
                call.gas_limit,
                call.value.get(),
            );
            return Some(CallOutcome { result, memory_offset: call.return_memory_offset.clone() })
        }

        None
    }

    fn call_end(
        &mut self,
        ecx: &mut EvmContext<DB>,
        inputs: &CallInputs,
        outcome: CallOutcome,
    ) -> CallOutcome {
        // Inner context calls with depth 0 are being dispatched as top-level calls with depth 1.
        // Avoid processing twice.
        if self.in_inner_context && ecx.journaled_state.depth == 0 {
            return outcome
        }

        let outcome = self.do_call_end(ecx, inputs, outcome);
        if outcome.result.is_revert() {
            // Encountered a revert, since cheatcodes may have altered the evm state in such a way
            // that violates some constraints, e.g. `deal`, we need to manually roll back on revert
            // before revm reverts the state itself
            if let Some(cheats) = self.cheatcodes.as_mut() {
                cheats.on_revert(ecx);
            }
        }

        outcome
    }

    fn create(
        &mut self,
        ecx: &mut EvmContext<DB>,
        create: &mut CreateInputs,
    ) -> Option<CreateOutcome> {
        if self.in_inner_context && ecx.journaled_state.depth == 0 {
            self.adjust_evm_data_for_inner_context(ecx);
            return None;
        }

        call_inspectors_adjust_depth!(
<<<<<<< HEAD
            [
                &mut self.customizable,
                &mut self.debugger,
                &mut self.tracer,
                &mut self.coverage,
                &mut self.cheatcodes,
            ],
=======
            #[ret]
            [&mut self.tracer, &mut self.coverage, &mut self.cheatcodes],
>>>>>>> 8b694bbc
            |inspector| inspector.create(ecx, create).map(Some),
            self,
            ecx
        );

        if !matches!(create.scheme, CreateScheme::Create2 { .. }) &&
            self.enable_isolation &&
            !self.in_inner_context &&
            ecx.journaled_state.depth == 1
        {
            let (result, address) = self.transact_inner(
                ecx,
                TxKind::Create,
                create.caller,
                create.init_code.clone(),
                create.gas_limit,
                create.value,
            );
            return Some(CreateOutcome { result, address })
        }

        None
    }

    fn create_end(
        &mut self,
        ecx: &mut EvmContext<DB>,
        call: &CreateInputs,
        outcome: CreateOutcome,
    ) -> CreateOutcome {
        // Inner context calls with depth 0 are being dispatched as top-level calls with depth 1.
        // Avoid processing twice.
        if self.in_inner_context && ecx.journaled_state.depth == 0 {
            return outcome
        }

        let result = outcome.result.result;

        call_inspectors_adjust_depth!(
<<<<<<< HEAD
            [&mut self.customizable, &mut self.debugger, &mut self.tracer, &mut self.cheatcodes, &mut self.printer],
=======
            #[ret]
            [&mut self.tracer, &mut self.cheatcodes, &mut self.printer],
>>>>>>> 8b694bbc
            |inspector| {
                let new_outcome = inspector.create_end(ecx, call, outcome.clone());

                // If the inspector returns a different status or a revert with a non-empty message,
                // we assume it wants to tell us something
                let different = new_outcome.result.result != result ||
                    (new_outcome.result.result == InstructionResult::Revert &&
                        new_outcome.output() != outcome.output());
                different.then_some(new_outcome)
            },
            self,
            ecx
        );

        outcome
    }

    fn eofcreate(
        &mut self,
        ecx: &mut EvmContext<DB>,
        create: &mut EOFCreateInputs,
    ) -> Option<CreateOutcome> {
        if self.in_inner_context && ecx.journaled_state.depth == 0 {
            self.adjust_evm_data_for_inner_context(ecx);
            return None;
        }

        call_inspectors_adjust_depth!(
            #[ret]
            [&mut self.tracer, &mut self.coverage, &mut self.cheatcodes],
            |inspector| inspector.eofcreate(ecx, create).map(Some),
            self,
            ecx
        );

        if self.enable_isolation && !self.in_inner_context && ecx.journaled_state.depth == 1 {
            let init_code = match &create.kind {
                EOFCreateKind::Tx { initdata } => initdata.clone(),
                EOFCreateKind::Opcode { initcode, .. } => initcode.raw.clone(),
            };

            let (result, address) = self.transact_inner(
                ecx,
                TxKind::Create,
                create.caller,
                init_code,
                create.gas_limit,
                create.value,
            );
            return Some(CreateOutcome { result, address })
        }

        None
    }

    fn eofcreate_end(
        &mut self,
        ecx: &mut EvmContext<DB>,
        call: &EOFCreateInputs,
        outcome: CreateOutcome,
    ) -> CreateOutcome {
        // Inner context calls with depth 0 are being dispatched as top-level calls with depth 1.
        // Avoid processing twice.
        if self.in_inner_context && ecx.journaled_state.depth == 0 {
            return outcome
        }

        let result = outcome.result.result;

        call_inspectors_adjust_depth!(
            #[ret]
            [&mut self.tracer, &mut self.cheatcodes, &mut self.printer],
            |inspector| {
                let new_outcome = inspector.eofcreate_end(ecx, call, outcome.clone());

                // If the inspector returns a different status or a revert with a non-empty message,
                // we assume it wants to tell us something
                let different = new_outcome.result.result != result ||
                    (new_outcome.result.result == InstructionResult::Revert &&
                        new_outcome.output() != outcome.output());
                different.then_some(new_outcome)
            },
            self,
            ecx
        );

        outcome
    }

    fn selfdestruct(&mut self, contract: Address, target: Address, value: U256) {
        call_inspectors!([&mut self.customizable, &mut self.tracer, &mut self.printer], |inspector| {
            Inspector::<DB>::selfdestruct(inspector, contract, target, value)
        });
    }
}

impl<'a, DB: DatabaseExt> InspectorExt<DB> for InspectorStackRefMut<'a> {
    fn should_use_create2_factory(
        &mut self,
        ecx: &mut EvmContext<DB>,
        inputs: &mut CreateInputs,
    ) -> bool {
        call_inspectors_adjust_depth!(
            #[ret]
            [&mut self.cheatcodes],
            |inspector| { inspector.should_use_create2_factory(ecx, inputs).then_some(true) },
            self,
            ecx
        );

        false
    }
}

impl<DB: DatabaseExt> Inspector<DB> for InspectorStack {
    #[inline]
    fn step(&mut self, interpreter: &mut Interpreter, ecx: &mut EvmContext<DB>) {
        self.as_mut().step(interpreter, ecx)
    }

    #[inline]
    fn step_end(&mut self, interpreter: &mut Interpreter, ecx: &mut EvmContext<DB>) {
        self.as_mut().step_end(interpreter, ecx)
    }

    fn call(
        &mut self,
        context: &mut EvmContext<DB>,
        inputs: &mut CallInputs,
    ) -> Option<CallOutcome> {
        self.as_mut().call(context, inputs)
    }

    fn call_end(
        &mut self,
        context: &mut EvmContext<DB>,
        inputs: &CallInputs,
        outcome: CallOutcome,
    ) -> CallOutcome {
        self.as_mut().call_end(context, inputs, outcome)
    }

    fn create(
        &mut self,
        context: &mut EvmContext<DB>,
        create: &mut CreateInputs,
    ) -> Option<CreateOutcome> {
        self.as_mut().create(context, create)
    }

    fn create_end(
        &mut self,
        context: &mut EvmContext<DB>,
        call: &CreateInputs,
        outcome: CreateOutcome,
    ) -> CreateOutcome {
        self.as_mut().create_end(context, call, outcome)
    }

    fn initialize_interp(&mut self, interpreter: &mut Interpreter, ecx: &mut EvmContext<DB>) {
        self.as_mut().initialize_interp(interpreter, ecx)
    }

    fn log(&mut self, ecx: &mut EvmContext<DB>, log: &Log) {
        self.as_mut().log(ecx, log)
    }

    fn selfdestruct(&mut self, contract: Address, target: Address, value: U256) {
        Inspector::<DB>::selfdestruct(&mut self.as_mut(), contract, target, value)
    }
}

impl<DB: DatabaseExt> InspectorExt<DB> for InspectorStack {
    fn should_use_create2_factory(
        &mut self,
        ecx: &mut EvmContext<DB>,
        inputs: &mut CreateInputs,
    ) -> bool {
        self.as_mut().should_use_create2_factory(ecx, inputs)
    }
}

impl<'a> Deref for InspectorStackRefMut<'a> {
    type Target = &'a mut InspectorStackInner;

    fn deref(&self) -> &Self::Target {
        &self.inner
    }
}

impl DerefMut for InspectorStackRefMut<'_> {
    fn deref_mut(&mut self) -> &mut Self::Target {
        &mut self.inner
    }
}

impl Deref for InspectorStack {
    type Target = InspectorStackInner;

    fn deref(&self) -> &Self::Target {
        &self.inner
    }
}

impl DerefMut for InspectorStack {
    fn deref_mut(&mut self) -> &mut Self::Target {
        &mut self.inner
    }
}<|MERGE_RESOLUTION|>--- conflicted
+++ resolved
@@ -2,13 +2,9 @@
     Cheatcodes, CheatsConfig, ChiselState, CoverageCollector, Fuzzer, LogCollector,
     StackSnapshotType, TracingInspector, TracingInspectorConfig,
 };
-<<<<<<< HEAD
 use crate::inspectors::customizable::Customizable;
-use alloy_primitives::{Address, Bytes, Log, U256};
-=======
 use alloy_primitives::{Address, Bytes, Log, TxKind, U256};
 use foundry_cheatcodes::CheatcodesExecutor;
->>>>>>> 8b694bbc
 use foundry_evm_core::{
     backend::{update_state, DatabaseExt},
     InspectorExt,
@@ -456,18 +452,11 @@
                 .as_ref()
                 .map(|cheatcodes| cheatcodes.labels.clone())
                 .unwrap_or_default(),
-<<<<<<< HEAD
-            traces: self.tracer.map(|tracer| tracer.get_traces().clone()),
-            debug: self.debugger.map(|debugger| debugger.arena),
-            coverage: self.coverage.map(|coverage| coverage.maps),
-            cheatcodes: self.cheatcodes,
-            customizable: self.customizable,
-            chisel_state: self.chisel_state.and_then(|state| state.state),
-=======
             traces: tracer.map(|tracer| tracer.into_traces()),
             coverage: coverage.map(|coverage| coverage.maps),
             cheatcodes,
             chisel_state: chisel_state.and_then(|state| state.state),
+            customizable: self.customizable,
         }
     }
 
@@ -492,7 +481,6 @@
             .expect("failed to load sender");
         if !inner_context_data.is_create {
             sender_acc.info.nonce = inner_context_data.original_sender_nonce;
->>>>>>> 8b694bbc
         }
         ecx.env.tx.caller = inner_context_data.original_origin;
     }
@@ -505,19 +493,8 @@
     ) -> CallOutcome {
         let result = outcome.result.result;
         call_inspectors_adjust_depth!(
-<<<<<<< HEAD
-            [
-                &mut self.customizable,
-                &mut self.fuzzer,
-                &mut self.debugger,
-                &mut self.tracer,
-                &mut self.cheatcodes,
-                &mut self.printer,
-            ],
-=======
             #[ret]
-            [&mut self.fuzzer, &mut self.tracer, &mut self.cheatcodes, &mut self.printer],
->>>>>>> 8b694bbc
+            [&mut self.customizable, &mut self.fuzzer, &mut self.tracer, &mut self.cheatcodes, &mut self.printer],
             |inspector| {
                 let new_outcome = inspector.call_end(ecx, inputs, outcome.clone());
 
@@ -670,12 +647,7 @@
 impl<'a, DB: DatabaseExt> Inspector<DB> for InspectorStackRefMut<'a> {
     fn initialize_interp(&mut self, interpreter: &mut Interpreter, ecx: &mut EvmContext<DB>) {
         call_inspectors_adjust_depth!(
-<<<<<<< HEAD
-            #[no_ret]
-            [&mut self.customizable, &mut self.coverage, &mut self.tracer, &mut self.cheatcodes, &mut self.printer],
-=======
             [&mut self.coverage, &mut self.tracer, &mut self.cheatcodes, &mut self.printer],
->>>>>>> 8b694bbc
             |inspector| inspector.initialize_interp(interpreter, ecx),
             self,
             ecx
@@ -700,12 +672,8 @@
 
     fn step_end(&mut self, interpreter: &mut Interpreter, ecx: &mut EvmContext<DB>) {
         call_inspectors_adjust_depth!(
-<<<<<<< HEAD
             #[no_ret]
-            [&mut self.customizable, &mut self.tracer, &mut self.cheatcodes, &mut self.chisel_state, &mut self.printer],
-=======
-            [&mut self.tracer, &mut self.chisel_state, &mut self.printer],
->>>>>>> 8b694bbc
+            [&mut self.tracer, &mut self.cheatcodes, &mut self.chisel_state, &mut self.printer],
             |inspector| inspector.step_end(interpreter, ecx),
             self,
             ecx
@@ -714,12 +682,8 @@
 
     fn log(&mut self, ecx: &mut EvmContext<DB>, log: &Log) {
         call_inspectors_adjust_depth!(
-<<<<<<< HEAD
             #[no_ret]
-            [&mut self.customizable, &mut self.tracer, &mut self.log_collector, &mut self.cheatcodes, &mut self.printer],
-=======
             [&mut self.tracer, &mut self.log_collector, &mut self.cheatcodes, &mut self.printer],
->>>>>>> 8b694bbc
             |inspector| inspector.log(ecx, log),
             self,
             ecx
@@ -733,20 +697,8 @@
         }
 
         call_inspectors_adjust_depth!(
-<<<<<<< HEAD
-            [
-                &mut self.customizable,
-                &mut self.fuzzer,
-                &mut self.debugger,
-                &mut self.tracer,
-                &mut self.log_collector,
-                &mut self.cheatcodes,
-                &mut self.printer,
-            ],
-=======
             #[ret]
-            [&mut self.fuzzer, &mut self.tracer, &mut self.log_collector, &mut self.printer],
->>>>>>> 8b694bbc
+            [&mut self.customizable, &mut self.fuzzer, &mut self.tracer, &mut self.log_collector, &mut self.printer],
             |inspector| {
                 let mut out = None;
                 if let Some(output) = inspector.call(ecx, call) {
@@ -826,18 +778,8 @@
         }
 
         call_inspectors_adjust_depth!(
-<<<<<<< HEAD
-            [
-                &mut self.customizable,
-                &mut self.debugger,
-                &mut self.tracer,
-                &mut self.coverage,
-                &mut self.cheatcodes,
-            ],
-=======
             #[ret]
-            [&mut self.tracer, &mut self.coverage, &mut self.cheatcodes],
->>>>>>> 8b694bbc
+            [&mut self.customizable, &mut self.tracer, &mut self.coverage, &mut self.cheatcodes],
             |inspector| inspector.create(ecx, create).map(Some),
             self,
             ecx
@@ -877,12 +819,8 @@
         let result = outcome.result.result;
 
         call_inspectors_adjust_depth!(
-<<<<<<< HEAD
-            [&mut self.customizable, &mut self.debugger, &mut self.tracer, &mut self.cheatcodes, &mut self.printer],
-=======
             #[ret]
-            [&mut self.tracer, &mut self.cheatcodes, &mut self.printer],
->>>>>>> 8b694bbc
+            [&mut self.customizable, &mut self.tracer, &mut self.cheatcodes, &mut self.printer],
             |inspector| {
                 let new_outcome = inspector.create_end(ecx, call, outcome.clone());
 
